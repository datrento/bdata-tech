--- conflicted
+++ resolved
@@ -3,12 +3,7 @@
 # When running locally, use localhost
 import os
 
-<<<<<<< HEAD
 bootstrap_servers = os.getenv('KAFKA_BOOTSTRAP_SERVER', 'kafka:9093')
-=======
-bootstrap_servers = os.getenv(
-    'KAFKA_BOOTSTRAP_SERVER_EXTERNAL', 'localhost:9092')
->>>>>>> 789febd3
 
 config = {
     'bootstrap.servers': bootstrap_servers,  # Will use environment variable if set
@@ -32,23 +27,12 @@
 # API Endpoints
 BASE_API = os.getenv('DATA_API_INTERNAL_URL', 'http://market-data-api:8000/api')
 DATA_API_AGGREGATOR = f"{BASE_API}/aggregator/data"
-<<<<<<< HEAD
 DATA_API_USER_BEHAVIOR = f"{BASE_API}/user-behavior/data"
 
 # Collection intervals
 
 COLLECTION_INTERVAL = int(os.getenv('COLLECTION_INTERVAL', 90))  # Default to 90 seconds (allows CDC lag)
 USER_BEHAVIOR_INTERVAL = int(os.getenv('USER_BEHAVIOR_INTERVAL', 60))  # Default to 1 minute
-=======
-DATA_API_USER_BEHAVIOR = f"{BASE_API}/user-behavior"
-
-# Collection intervals
-
-COLLECTION_INTERVAL = int(
-    os.getenv('COLLECTION_INTERVAL', 300))  # Default to 5 minutes
-USER_BEHAVIOR_INTERVAL = int(
-    os.getenv('USER_BEHAVIOR_INTERVAL', 60))  # Default to 1 minute
->>>>>>> 789febd3
 
 PRODUCTS_MONITORING = [
     "IPHONE-15-PRO-128",
