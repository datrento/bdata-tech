-- Our platform products table
CREATE TABLE
    IF NOT EXISTS platform_products (
        id BIGSERIAL PRIMARY KEY,
        sku VARCHAR(100) UNIQUE NOT NULL,
        name VARCHAR(255) NOT NULL,
        category VARCHAR(100),
        brand VARCHAR(100) NULL,
        cost DECIMAL(10, 2) NOT NULL, -- Cost price to acquire
        min_viable_price DECIMAL(10, 2) NULL, -- Minimum viable price
        current_price DECIMAL(10, 2) NOT NULL, -- Actual selling price
        price_sensitivity VARCHAR(50) NULL, -- Price sensitivity
        price_elasticity DECIMAL(6, 3) NULL, -- Estimated own-price elasticity
        sensitivity_last_updated TIMESTAMP NULL,
        sensitivity_observations INT DEFAULT 0,
        in_stock BOOLEAN DEFAULT TRUE,
        is_active BOOLEAN DEFAULT TRUE,
        created_at TIMESTAMP DEFAULT CURRENT_TIMESTAMP,
        updated_at TIMESTAMP DEFAULT CURRENT_TIMESTAMP
    );

-- Competitors table
CREATE TABLE
    IF NOT EXISTS external_competitors (
        id BIGSERIAL PRIMARY KEY,
        name VARCHAR(255) UNIQUE NOT NULL,
        code VARCHAR(100) NOT NULL,
        website VARCHAR(255) NOT NULL,
        is_active BOOLEAN DEFAULT TRUE,
        created_at TIMESTAMP DEFAULT CURRENT_TIMESTAMP
    );

-- Universal product mapping table
CREATE TABLE
    IF NOT EXISTS product_mapping (
        id BIGSERIAL PRIMARY KEY,
        product_id BIGINT NOT NULL,
        amazon_asin VARCHAR(100) NOT NULL,
        ebay_item_id VARCHAR(100) NOT NULL,
        bestbuy_sku VARCHAR(100) NOT NULL,
        created_at TIMESTAMP DEFAULT CURRENT_TIMESTAMP,
        updated_at TIMESTAMP DEFAULT CURRENT_TIMESTAMP,
        FOREIGN KEY (product_id) REFERENCES platform_products (id)
    );

-- Competitor price history table (data from Kafka)
CREATE TABLE
    IF NOT EXISTS competitor_price_history (
        id BIGSERIAL PRIMARY KEY,
        product_sku VARCHAR(100) NOT NULL,
        competitor_id BIGINT NOT NULL,
        price DECIMAL(10, 2) NOT NULL,
        in_stock BOOLEAN DEFAULT TRUE,
        source_sku VARCHAR(100),
        data_timestamp TIMESTAMP NOT NULL,
        collection_timestamp TIMESTAMP NOT NULL,
        FOREIGN KEY (product_sku) REFERENCES platform_products (sku),
        FOREIGN KEY (competitor_id) REFERENCES external_competitors (id),
        UNIQUE (product_sku, competitor_id, data_timestamp)
    );

-- Time-based price trends table
CREATE TABLE
    IF NOT EXISTS price_trends (
        id BIGSERIAL PRIMARY KEY,
        product_sku VARCHAR(100) NOT NULL,
        competitor_name VARCHAR(255) NOT NULL,
        window_start TIMESTAMP NOT NULL,
        window_end TIMESTAMP NOT NULL,
        avg_price DECIMAL(10, 2) NOT NULL,
        price_volatility DECIMAL(5, 2) NOT NULL,
        trend_direction VARCHAR(50) NOT NULL,
        FOREIGN KEY (product_sku) REFERENCES platform_products (sku),
        UNIQUE (product_sku, competitor_name, window_start, window_end)
    );

-- Price signals table for real-time pricing insights
CREATE TABLE
    IF NOT EXISTS price_signals (
        id BIGSERIAL PRIMARY KEY,
        product_sku VARCHAR(100) NOT NULL,
        competitor_id BIGINT NOT NULL,
        signal_type VARCHAR(50) NOT NULL, -- e.g., 'undercut', 'price_spike', 'stockout'
        platform_price DECIMAL(10, 2) NOT NULL,
        competitor_price DECIMAL(10, 2) NOT NULL,
        percentage_diff DECIMAL(5, 2) NOT NULL, -- Percentage difference that triggered the signal
        recommendation VARCHAR(255),
        priority SMALLINT DEFAULT 3,
        in_stock BOOLEAN DEFAULT TRUE,
        signal_timestamp TIMESTAMP DEFAULT CURRENT_TIMESTAMP,
        is_active BOOLEAN DEFAULT TRUE,
        FOREIGN KEY (product_sku) REFERENCES platform_products (sku),
        FOREIGN KEY (competitor_id) REFERENCES external_competitors (id),
        UNIQUE (product_sku, competitor_id, signal_type)
    );

-- Price movements table
CREATE TABLE IF NOT EXISTS price_movements (
  id BIGSERIAL PRIMARY KEY,
  product_sku VARCHAR(100) NOT NULL,
  competitor_id BIGINT NOT NULL,
  previous_price DECIMAL(10,2) NOT NULL,
  new_price DECIMAL(10,2) NOT NULL,
  pct_change DECIMAL(6,2) NOT NULL,
  direction VARCHAR(8) NOT NULL, -- 'up' | 'down'
  in_stock BOOLEAN,
  event_time TIMESTAMP NOT NULL,
  created_at TIMESTAMP DEFAULT CURRENT_TIMESTAMP,
  FOREIGN KEY (product_sku) REFERENCES platform_products (sku),
  FOREIGN KEY (competitor_id) REFERENCES external_competitors (id),
  UNIQUE (product_sku, competitor_id, event_time)
);

-- Aggregator data table (data from Kafka)
CREATE TABLE
    IF NOT EXISTS aggregator_data (
        id BIGSERIAL PRIMARY KEY,
        product_sku VARCHAR(100) NOT NULL,
        aggregator_name VARCHAR(255) NOT NULL,
        avg_price DECIMAL(10, 2) NOT NULL,
        min_price DECIMAL(10, 2) NOT NULL,
        max_price DECIMAL(10, 2) NOT NULL,
        stores_tracked INT NOT NULL,
        collection_timestamp TIMESTAMP NOT NULL,
        created_at TIMESTAMP DEFAULT CURRENT_TIMESTAMP,
        FOREIGN KEY (product_sku) REFERENCES platform_products (sku)
    );

-- Price-demand observations for elasticity estimation
CREATE TABLE
    IF NOT EXISTS price_demand_observations (
        id BIGSERIAL PRIMARY KEY,
        sku VARCHAR(100) NOT NULL,
        observed_at TIMESTAMP NOT NULL DEFAULT CURRENT_TIMESTAMP,
        price DECIMAL(10, 2) NOT NULL,
        demand INT NOT NULL
    );

-- Price sensitivity history (time-series of elasticity/sensitivity labels)
CREATE TABLE IF NOT EXISTS price_sensitivity_history (
    id BIGSERIAL PRIMARY KEY,
    sku VARCHAR(100) NOT NULL,
    price_elasticity DOUBLE PRECISION NOT NULL,
    price_sensitivity VARCHAR(50) NOT NULL,
    observations INT NOT NULL,
    updated_at TIMESTAMP NOT NULL DEFAULT CURRENT_TIMESTAMP,
    FOREIGN KEY (sku) REFERENCES platform_products (sku)
);

-- Product market summary table
CREATE TABLE
    IF NOT EXISTS product_market_summary (
        product_sku VARCHAR(100) PRIMARY KEY,
        cheapest_competitor_id BIGINT NOT NULL,
        cheapest_price DECIMAL(10, 2) NOT NULL,
        platform_price DECIMAL(10, 2) NOT NULL,
        gap_pct DECIMAL(6, 2) NOT NULL,
        competitor_count INT NOT NULL,
        in_stock_competitor_count INT NOT NULL,
        summary_timestamp TIMESTAMP NOT NULL DEFAULT CURRENT_TIMESTAMP,
        FOREIGN KEY (product_sku) REFERENCES platform_products (sku),
        FOREIGN KEY (cheapest_competitor_id) REFERENCES external_competitors (id)
    );

-- Platform product price history table
CREATE TABLE
    IF NOT EXISTS platform_product_price_history (
        id BIGSERIAL PRIMARY KEY,
        sku VARCHAR(100) NOT NULL,
        old_price DECIMAL(10, 2),
        adjusted_price DECIMAL(10, 2) NOT NULL,
        change_type VARCHAR(32),
        changed_by VARCHAR(64),
        source VARCHAR(32),
        reason_code VARCHAR(64),
        change_timestamp TIMESTAMP NOT NULL DEFAULT CURRENT_TIMESTAMP,
        notes TEXT,
        FOREIGN KEY (sku) REFERENCES platform_products (sku)
    );

-- User behavior events table
CREATE TABLE
    IF NOT EXISTS user_behavior_events (
        id BIGSERIAL PRIMARY KEY,
        product_sku VARCHAR(100) NOT NULL,
        page_views BIGINT NOT NULL,
        unique_visitors BIGINT NOT NULL,
        dwell_seconds DOUBLE PRECISION NOT NULL,
        searches BIGINT NOT NULL,
        cart_additions BIGINT NOT NULL,
        purchases BIGINT NOT NULL, 
        price_comparisons BIGINT NOT NULL,
        data_timestamp TIMESTAMP NOT NULL,
        collection_timestamp TIMESTAMP NOT NULL,
        created_at TIMESTAMP DEFAULT CURRENT_TIMESTAMP,
        updated_at TIMESTAMP DEFAULT CURRENT_TIMESTAMP,
        FOREIGN KEY (product_sku) REFERENCES platform_products (sku)
    );

-- User behavior summary table
CREATE TABLE
    IF NOT EXISTS user_behavior_summary (
        id BIGSERIAL PRIMARY KEY,
        product_sku VARCHAR(100) NOT NULL,
        window_start TIMESTAMP NOT NULL,
        window_end TIMESTAMP NOT NULL,
        page_views BIGINT NOT NULL,
        searches BIGINT NOT NULL,
        cart_additions BIGINT NOT NULL,
        purchases BIGINT NOT NULL, 
        price_comparisons BIGINT NOT NULL,
        search_rate DOUBLE PRECISION NOT NULL,
        search_cart_rate DOUBLE PRECISION NOT NULL,
        cart_purchase_rate DOUBLE PRECISION NOT NULL, 
        view_compare_rate DOUBLE PRECISION NOT NULL,
        avg_dwell_seconds DOUBLE PRECISION NOT NULL, 
        unique_visitors BIGINT NOT NULL,
        created_at TIMESTAMP DEFAULT CURRENT_TIMESTAMP,
        updated_at TIMESTAMP DEFAULT CURRENT_TIMESTAMP,
        FOREIGN KEY (product_sku) REFERENCES platform_products (sku)
    );

-- Demand vs Signals table
CREATE TABLE
    IF NOT EXISTS demand_vs_signals (
        id BIGSERIAL NOT NULL,
        product_sku VARCHAR(100) NOT NULL,
        window_start TIMESTAMP NOT NULL,
        window_end TIMESTAMP NOT NULL,
        engagement_delta DOUBLE PRECISION NOT NULL,
        undercut_cnt BIGINT NOT NULL,
        abrupt_inc_cnt BIGINT NOT NULL,
        overpriced_cnt BIGINT NOT NULL,
        avg_undercut_gap_pct DECIMAL(5, 2) NOT NULL,
        avg_abrupt_inc_gap_pct DECIMAL(5, 2) NOT NULL,
        avg_overpriced_gap_pct DECIMAL(5, 2) NOT NULL,
        price_position VARCHAR(50) NOT NULL,
        score DOUBLE PRECISION NOT NULL,
        created_at TIMESTAMP DEFAULT CURRENT_TIMESTAMP,
        updated_at TIMESTAMP DEFAULT CURRENT_TIMESTAMP,
        PRIMARY KEY (product_sku, window_start, window_end)
    );
COMMENT ON COLUMN demand_vs_signals.score IS 'Score is a combination of engagement delta(using search rate as an engagement metric) and undercut count. Formula: engagement_delta + (undercut_cnt * 0.01)';


-- Create indexes for efficient querying
CREATE INDEX idx_price_signals_active ON price_signals (is_active, signal_timestamp DESC)
WHERE
    is_active = TRUE;

CREATE INDEX idx_price_signals_product ON price_signals (product_sku, signal_timestamp DESC);

CREATE INDEX idx_price_signals_type ON price_signals (signal_type, signal_timestamp DESC);

-- Index for better performance
-- Add time-based indexes
-- Performance indexes for faster queries
CREATE INDEX idx_price_trends_time ON price_trends (window_start, window_end);

CREATE INDEX IF NOT EXISTS idx_competitor_price_sku_time ON competitor_price_history (product_sku, collection_timestamp);

-- add index for price demand observations
CREATE INDEX IF NOT EXISTS idx_pdo_sku_time ON price_demand_observations (sku, observed_at DESC);

-- add indexes for the user behaviour, user behavior summary and demand vs price signals
CREATE INDEX idx_user_behavior_events_time ON user_behavior_events (data_timestamp, collection_timestamp);
CREATE INDEX idx_user_behavior_summary_time ON user_behavior_summary (window_start, window_end);
CREATE INDEX idx_demand_vs_signals_time ON demand_vs_signals (window_start, window_end);

-- add indexes for the price movements table
CREATE INDEX IF NOT EXISTS idx_price_movements_sku_time ON price_movements (product_sku, event_time DESC);
-- fast lookups of platform price at time t
CREATE INDEX IF NOT EXISTS idx_ppph_sku_time ON platform_product_price_history (sku, change_timestamp DESC);

-- add index for price sensitivity history
CREATE INDEX IF NOT EXISTS idx_psh_sku_time ON price_sensitivity_history (sku, updated_at DESC);

-- Ensure CDC provides before images for UPDATE/DELETE
ALTER TABLE IF EXISTS public.price_signals REPLICA IDENTITY FULL;
ALTER TABLE IF EXISTS public.platform_products REPLICA IDENTITY FULL;
ALTER TABLE IF EXISTS public.user_behavior_summary REPLICA IDENTITY FULL;
<<<<<<< HEAD

-- ------------------------------------------------------------
-- Price adjustment runs and proposals
-- ------------------------------------------------------------
-- Price adjustment runs metadata
CREATE TABLE
    IF NOT EXISTS price_adjustment_runs (
        id BIGSERIAL PRIMARY KEY,
        started_at TIMESTAMP NOT NULL DEFAULT CURRENT_TIMESTAMP,
        finished_at TIMESTAMP NULL,
        parameters JSONB NULL,
        candidates_count INT NOT NULL DEFAULT 0,
        proposed_count INT NOT NULL DEFAULT 0,
        created_by VARCHAR(64) NULL
    );

-- Price adjustment proposals
CREATE TABLE
    IF NOT EXISTS price_adjustments (
        id BIGSERIAL PRIMARY KEY,
        sku VARCHAR(100) NOT NULL,
        old_price DECIMAL(10, 2) NULL,
        proposed_price DECIMAL(10, 2) NOT NULL,
        elasticity_used DECIMAL(6, 3) NULL,
        expected_demand_delta DOUBLE PRECISION NULL,
        expected_profit_delta DOUBLE PRECISION NULL,
        competitor_gap_after DECIMAL(6, 2) NULL,
        score DOUBLE PRECISION NULL,
        reason_code VARCHAR(64) NULL,
        constraints JSONB NULL,
        status VARCHAR(16) NOT NULL DEFAULT 'pending',
        effective_from TIMESTAMP NULL,
        expires_at TIMESTAMP NULL,
        run_id BIGINT NULL,
        created_at TIMESTAMP NOT NULL DEFAULT CURRENT_TIMESTAMP,
        created_by VARCHAR(64) NULL,
        approved_at TIMESTAMP NULL,
        approved_by VARCHAR(64) NULL,
        applied_at TIMESTAMP NULL,
        notes TEXT NULL,
        FOREIGN KEY (sku) REFERENCES platform_products (sku),
        FOREIGN KEY (run_id) REFERENCES price_adjustment_runs (id),
        CONSTRAINT price_adjustments_status_chk CHECK (status IN ('pending','approved','applied','rejected','expired'))
    );

CREATE INDEX IF NOT EXISTS idx_price_adjustments_sku_status ON price_adjustments (sku, status);
CREATE INDEX IF NOT EXISTS idx_price_adjustments_created_at ON price_adjustments (created_at DESC);

-- Ensure CDC provides before images if needed later
ALTER TABLE IF NOT EXISTS public.price_adjustments REPLICA IDENTITY FULL;
ALTER TABLE IF NOT EXISTS public.price_adjustment_runs REPLICA IDENTITY FULL;


ALTER TABLE IF EXISTS public.platform_product_price_history
  ADD COLUMN proposal_id BIGINT NULL REFERENCES price_adjustments(id);

CREATE INDEX IF NOT EXISTS idx_ppph_sku_time
  ON platform_product_price_history (sku, change_timestamp DESC);
=======
ALTER TABLE IF EXISTS public.price_movements REPLICA IDENTITY FULL;
>>>>>>> f15afa5c
<|MERGE_RESOLUTION|>--- conflicted
+++ resolved
@@ -279,8 +279,7 @@
 ALTER TABLE IF EXISTS public.price_signals REPLICA IDENTITY FULL;
 ALTER TABLE IF EXISTS public.platform_products REPLICA IDENTITY FULL;
 ALTER TABLE IF EXISTS public.user_behavior_summary REPLICA IDENTITY FULL;
-<<<<<<< HEAD
-
+ALTER TABLE IF EXISTS public.price_movements REPLICA IDENTITY FULL;
 -- ------------------------------------------------------------
 -- Price adjustment runs and proposals
 -- ------------------------------------------------------------
@@ -337,7 +336,4 @@
   ADD COLUMN proposal_id BIGINT NULL REFERENCES price_adjustments(id);
 
 CREATE INDEX IF NOT EXISTS idx_ppph_sku_time
-  ON platform_product_price_history (sku, change_timestamp DESC);
-=======
-ALTER TABLE IF EXISTS public.price_movements REPLICA IDENTITY FULL;
->>>>>>> f15afa5c
+  ON platform_product_price_history (sku, change_timestamp DESC);